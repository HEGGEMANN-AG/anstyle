{
  schedule: [
    'before 3am on the first day of the month',
  ],
  semanticCommits: 'enabled',
  configMigration: true,
  dependencyDashboard: true,
  regexManagers: [
    {
      fileMatch: [
        '^rust-toolchain\\.toml$',
        'Cargo.toml$',
        'clippy.toml$',
        '\\.clippy.toml$',
        '^\\.github/workflows/ci.yml$',
        '^\\.github/workflows/rust-next.yml$',
      ],
      matchStrings: [
        'MSRV.*?(?<currentValue>\\d+\\.\\d+(\\.\\d+)?)',
        '(?<currentValue>\\d+\\.\\d+(\\.\\d+)?).*?MSRV',
      ],
      depNameTemplate: 'rust',
      packageNameTemplate: 'rust-lang/rust',
      datasourceTemplate: 'github-releases',
    },
  ],
  packageRules: [
    {
      commitMessageTopic: 'MSRV',
      matchManagers: [
        'regex',
      ],
      matchPackageNames: [
        'rust',
      ],
<<<<<<< HEAD
      stabilityDays: "252 days",  // 6 releases * 6 weeks per release * 7 days per week
=======
      minimumReleaseAge: "336 days",  // 8 releases * 6 weeks per release * 7 days per week
>>>>>>> afaba35d
      internalChecksFilter: "strict",
    },
    // Goals:
    // - Keep version reqs low, ignoring compatible normal/build dependencies
    // - Take advantage of latest dev-dependencies
    // - Rollup safe upgrades to reduce CI runner load
    // - Help keep number of versions down by always using latest breaking change
    // - Have lockfile and manifest in-sync
    {
      matchManagers: [
        'cargo',
      ],
      matchDepTypes: [
        'build-dependencies',
        'dependencies',
      ],
      matchCurrentVersion: '>=0.1.0',
      matchUpdateTypes: [
        'patch',
      ],
      enabled: false,
    },
    {
      matchManagers: [
        'cargo',
      ],
      matchDepTypes: [
        'build-dependencies',
        'dependencies',
      ],
      matchCurrentVersion: '>=1.0.0',
      matchUpdateTypes: [
        'minor',
      ],
      enabled: false,
    },
    {
      matchManagers: [
        'cargo',
      ],
      matchDepTypes: [
        'dev-dependencies',
      ],
      matchCurrentVersion: '>=0.1.0',
      matchUpdateTypes: [
        'patch',
      ],
      automerge: true,
      groupName: 'compatible (dev)',
    },
    {
      matchManagers: [
        'cargo',
      ],
      matchDepTypes: [
        'dev-dependencies',
      ],
      matchCurrentVersion: '>=1.0.0',
      matchUpdateTypes: [
        'minor',
      ],
      automerge: true,
      groupName: 'compatible (dev)',
    },
  ],
}<|MERGE_RESOLUTION|>--- conflicted
+++ resolved
@@ -33,11 +33,7 @@
       matchPackageNames: [
         'rust',
       ],
-<<<<<<< HEAD
-      stabilityDays: "252 days",  // 6 releases * 6 weeks per release * 7 days per week
-=======
-      minimumReleaseAge: "336 days",  // 8 releases * 6 weeks per release * 7 days per week
->>>>>>> afaba35d
+      minimumReleaseAge: "252 days",  // 6 releases * 6 weeks per release * 7 days per week
       internalChecksFilter: "strict",
     },
     // Goals:
