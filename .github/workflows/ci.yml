name: CI

permissions:
  contents: read

on:
  pull_request:
  push:
    branches:
    - main

env:
  RUST_BACKTRACE: 1
  CARGO_TERM_COLOR: always
  CLICOLOR: 1

concurrency:
  group: "${{ github.workflow }}-${{ github.ref }}"
  cancel-in-progress: true

jobs:
  ci:
    permissions:
      contents: none
    name: CI
    needs: [test, msrv, docs, rustfmt, clippy]
    runs-on: ubuntu-latest
    steps:
      - name: Done
        run: exit 0
  test:
    name: Test
    strategy:
      matrix:
        os: ["ubuntu-latest", "windows-latest", "macos-14"]
        rust: ["stable"]
    continue-on-error: ${{ matrix.rust != 'stable' }}
    runs-on: ${{ matrix.os }}
    steps:
    - name: Checkout repository
      uses: actions/checkout@v4
    - name: Install Rust
      uses: dtolnay/rust-toolchain@stable
      with:
        toolchain: ${{ matrix.rust }}
        components: rustfmt
    - uses: Swatinem/rust-cache@v2
    - uses: taiki-e/install-action@cargo-hack
    - name: Build
      run: cargo test --workspace --no-run
    - name: Test
      run: cargo hack test --feature-powerset --workspace
  msrv:
<<<<<<< HEAD
    name: "Check MSRV: 1.70.0"
=======
    name: "Check MSRV"
>>>>>>> 99e034bb
    runs-on: ubuntu-latest
    steps:
    - name: Checkout repository
      uses: actions/checkout@v4
    - name: Install Rust
      uses: dtolnay/rust-toolchain@stable
      with:
<<<<<<< HEAD
        toolchain: "1.70"  # MSRV
=======
        toolchain: stable
>>>>>>> 99e034bb
    - uses: Swatinem/rust-cache@v2
    - uses: taiki-e/install-action@cargo-hack
    - name: Default features
<<<<<<< HEAD
      run: cargo check --workspace --all-targets
    - name: All features
      run: cargo check --workspace --all-targets --all-features
    - name: No-default features
      run: cargo check --workspace --all-targets --no-default-features
    - name: no_std
      run: cargo check -p anstyle --no-default-features
=======
      run: cargo hack check --feature-powerset --locked --rust-version --ignore-private --workspace --all-targets
>>>>>>> 99e034bb
  lockfile:
    runs-on: ubuntu-latest
    steps:
    - name: Checkout repository
      uses: actions/checkout@v4
    - name: Install Rust
      uses: dtolnay/rust-toolchain@stable
      with:
        toolchain: stable
    - uses: Swatinem/rust-cache@v2
    - name: "Is lockfile updated?"
      run: cargo update --workspace --locked
  docs:
    name: Docs
    runs-on: ubuntu-latest
    steps:
    - name: Checkout repository
      uses: actions/checkout@v4
    - name: Install Rust
      uses: dtolnay/rust-toolchain@stable
      with:
        toolchain: "1.76"  # STABLE
    - uses: Swatinem/rust-cache@v2
    - name: Check documentation
      env:
        RUSTDOCFLAGS: -D warnings
      run: cargo doc --workspace --all-features --no-deps --document-private-items
  rustfmt:
    name: rustfmt
    runs-on: ubuntu-latest
    steps:
    - name: Checkout repository
      uses: actions/checkout@v4
    - name: Install Rust
      uses: dtolnay/rust-toolchain@stable
      with:
        toolchain: "1.76"  # STABLE
        components: rustfmt
    - uses: Swatinem/rust-cache@v2
    - name: Check formatting
      run: cargo fmt --all -- --check
  clippy:
    name: clippy
    runs-on: ubuntu-latest
    permissions:
      security-events: write # to upload sarif results
    steps:
    - name: Checkout repository
      uses: actions/checkout@v4
    - name: Install Rust
      uses: dtolnay/rust-toolchain@stable
      with:
<<<<<<< HEAD
        toolchain: "1.70"  # MSRV
=======
        toolchain: "1.76"  # STABLE
>>>>>>> 99e034bb
        components: clippy
    - uses: Swatinem/rust-cache@v2
    - name: Install SARIF tools
      run: cargo install clippy-sarif --locked
    - name: Install SARIF tools
      run: cargo install sarif-fmt --locked
    - name: Check
      run: >
        cargo clippy --workspace --all-features --all-targets --message-format=json -- -D warnings --allow deprecated
        | clippy-sarif
        | tee clippy-results.sarif
        | sarif-fmt
      continue-on-error: true
    - name: Upload
      uses: github/codeql-action/upload-sarif@v3
      with:
        sarif_file: clippy-results.sarif
        wait-for-processing: true
    - name: Report status
      run: cargo clippy --workspace --all-features --all-targets -- -D warnings --allow deprecated
  coverage:
    name: Coverage
    runs-on: ubuntu-latest
    steps:
    - name: Checkout repository
      uses: actions/checkout@v4
    - name: Install Rust
      uses: dtolnay/rust-toolchain@stable
      with:
        toolchain: stable
    - uses: Swatinem/rust-cache@v2
    - name: Install cargo-tarpaulin
      run: cargo install cargo-tarpaulin
    - name: Gather coverage
      run: cargo tarpaulin --output-dir coverage --out lcov
    - name: Publish to Coveralls
      uses: coverallsapp/github-action@master
      with:
        github-token: ${{ secrets.GITHUB_TOKEN }}<|MERGE_RESOLUTION|>--- conflicted
+++ resolved
@@ -51,11 +51,7 @@
     - name: Test
       run: cargo hack test --feature-powerset --workspace
   msrv:
-<<<<<<< HEAD
-    name: "Check MSRV: 1.70.0"
-=======
     name: "Check MSRV"
->>>>>>> 99e034bb
     runs-on: ubuntu-latest
     steps:
     - name: Checkout repository
@@ -63,25 +59,11 @@
     - name: Install Rust
       uses: dtolnay/rust-toolchain@stable
       with:
-<<<<<<< HEAD
-        toolchain: "1.70"  # MSRV
-=======
         toolchain: stable
->>>>>>> 99e034bb
     - uses: Swatinem/rust-cache@v2
     - uses: taiki-e/install-action@cargo-hack
     - name: Default features
-<<<<<<< HEAD
-      run: cargo check --workspace --all-targets
-    - name: All features
-      run: cargo check --workspace --all-targets --all-features
-    - name: No-default features
-      run: cargo check --workspace --all-targets --no-default-features
-    - name: no_std
-      run: cargo check -p anstyle --no-default-features
-=======
       run: cargo hack check --feature-powerset --locked --rust-version --ignore-private --workspace --all-targets
->>>>>>> 99e034bb
   lockfile:
     runs-on: ubuntu-latest
     steps:
@@ -134,11 +116,7 @@
     - name: Install Rust
       uses: dtolnay/rust-toolchain@stable
       with:
-<<<<<<< HEAD
-        toolchain: "1.70"  # MSRV
-=======
         toolchain: "1.76"  # STABLE
->>>>>>> 99e034bb
         components: clippy
     - uses: Swatinem/rust-cache@v2
     - name: Install SARIF tools
