--- conflicted
+++ resolved
@@ -1,7 +1,3 @@
-<<<<<<< HEAD
-msrv = "1.70.0"  # MSRV
-=======
->>>>>>> 99e034bb
 warn-on-all-wildcard-imports = true
 allow-expect-in-tests = true
 allow-unwrap-in-tests = true
