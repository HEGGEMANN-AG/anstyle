[workspace]
members = ["crates/*"]
resolver = "2"

[workspace.package]
repository = "REPOSITORY"
license = "MIT OR Apache-2.0"
edition = "2021"
rust-version = "1.65.0"  # MSRV
include = [
  "build.rs",
  "src/**/*",
  "Cargo.toml",
  "Cargo.lock",
  "LICENSE*",
  "README.md",
  "benches/**/*",
  "examples/**/*"
]

[workspace.lints.rust]
rust_2018_idioms = { level = "warn", priority = -1 }
unreachable_pub = "warn"
unsafe_op_in_unsafe_fn = "warn"
unused_lifetimes = "warn"
unused_macro_rules = "warn"
unused_qualifications = "warn"

[workspace.lints.clippy]
bool_assert_comparison = "allow"
branches_sharing_code = "allow"
checked_conversions = "warn"
collapsible_else_if = "allow"
create_dir = "warn"
dbg_macro = "warn"
debug_assert_with_mut_call = "warn"
doc_markdown = "warn"
empty_enum = "warn"
enum_glob_use = "warn"
expl_impl_clone_on_copy = "warn"
explicit_deref_methods = "warn"
explicit_into_iter_loop = "warn"
fallible_impl_from = "warn"
filter_map_next = "warn"
flat_map_option = "warn"
float_cmp_const = "warn"
fn_params_excessive_bools = "warn"
from_iter_instead_of_collect = "warn"
if_same_then_else = "allow"
implicit_clone = "warn"
imprecise_flops = "warn"
inconsistent_struct_constructor = "warn"
inefficient_to_string = "warn"
infinite_loop = "warn"
invalid_upcast_comparisons = "warn"
large_digit_groups = "warn"
large_stack_arrays = "warn"
large_types_passed_by_value = "warn"
let_and_return = "allow"  # sometimes good to name what you are returning
linkedlist = "warn"
lossy_float_literal = "warn"
macro_use_imports = "warn"
mem_forget = "warn"
mutex_integer = "warn"
needless_continue = "warn"
needless_for_each = "warn"
negative_feature_names = "warn"
path_buf_push_overwrite = "warn"
ptr_as_ptr = "warn"
rc_mutex = "warn"
redundant_feature_names = "warn"
ref_option_ref = "warn"
rest_pat_in_fully_bound_structs = "warn"
same_functions_in_if_condition = "warn"
self_named_module_files = "warn"
semicolon_if_nothing_returned = "warn"
str_to_string = "warn"
string_add = "warn"
string_add_assign = "warn"
string_lit_as_bytes = "warn"
string_to_string = "warn"
todo = "warn"
trait_duplication_in_bounds = "warn"
verbose_file_reads = "warn"
wildcard_imports = "warn"
<<<<<<< HEAD
zero_sized_map_values = "warn"
=======
zero_sized_map_values = "warn"

[package]
name = "PROJECT"
version = "0.0.1"
description = "DESCRIPTION"
categories = []
keywords = []
repository.workspace = true
license.workspace = true
edition.workspace = true
rust-version.workspace = true
include.workspace = true

[package.metadata.docs.rs]
all-features = true
rustdoc-args = ["--cfg", "docsrs"]

[package.metadata.release]
pre-release-replacements = [
  {file="CHANGELOG.md", search="Unreleased", replace="{{version}}", min=1},
  {file="CHANGELOG.md", search="\\.\\.\\.HEAD", replace="...{{tag_name}}", exactly=1},
  {file="CHANGELOG.md", search="ReleaseDate", replace="{{date}}", min=1},
  {file="CHANGELOG.md", search="<!-- next-header -->", replace="<!-- next-header -->\n## [Unreleased] - ReleaseDate\n", exactly=1},
  {file="CHANGELOG.md", search="<!-- next-url -->", replace="<!-- next-url -->\n[Unreleased]: https://github.com/ORG/PROJECT/compare/{{tag_name}}...HEAD", exactly=1},
]

[features]
default = []

[dependencies]

[dev-dependencies]
automod = "1.0.14"

[lints]
workspace = true
>>>>>>> 87d9ae55
<|MERGE_RESOLUTION|>--- conflicted
+++ resolved
@@ -83,44 +83,4 @@
 trait_duplication_in_bounds = "warn"
 verbose_file_reads = "warn"
 wildcard_imports = "warn"
-<<<<<<< HEAD
-zero_sized_map_values = "warn"
-=======
-zero_sized_map_values = "warn"
-
-[package]
-name = "PROJECT"
-version = "0.0.1"
-description = "DESCRIPTION"
-categories = []
-keywords = []
-repository.workspace = true
-license.workspace = true
-edition.workspace = true
-rust-version.workspace = true
-include.workspace = true
-
-[package.metadata.docs.rs]
-all-features = true
-rustdoc-args = ["--cfg", "docsrs"]
-
-[package.metadata.release]
-pre-release-replacements = [
-  {file="CHANGELOG.md", search="Unreleased", replace="{{version}}", min=1},
-  {file="CHANGELOG.md", search="\\.\\.\\.HEAD", replace="...{{tag_name}}", exactly=1},
-  {file="CHANGELOG.md", search="ReleaseDate", replace="{{date}}", min=1},
-  {file="CHANGELOG.md", search="<!-- next-header -->", replace="<!-- next-header -->\n## [Unreleased] - ReleaseDate\n", exactly=1},
-  {file="CHANGELOG.md", search="<!-- next-url -->", replace="<!-- next-url -->\n[Unreleased]: https://github.com/ORG/PROJECT/compare/{{tag_name}}...HEAD", exactly=1},
-]
-
-[features]
-default = []
-
-[dependencies]
-
-[dev-dependencies]
-automod = "1.0.14"
-
-[lints]
-workspace = true
->>>>>>> 87d9ae55
+zero_sized_map_values = "warn"